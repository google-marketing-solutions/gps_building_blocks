# Copyright 2020 Google LLC
#
# Licensed under the Apache License, Version 2.0 (the "License");
# you may not use this file except in compliance with the License.
# You may obtain a copy of the License at
#
#      http://www.apache.org/licenses/LICENSE-2.0
#
# Unless required by applicable law or agreed to in writing, software
# distributed under the License is distributed on an "AS IS" BASIS,
# WITHOUT WARRANTIES OR CONDITIONS OF ANY KIND, either express or implied.
# See the License for the specific language governing permissions and
# limitations under the License.

"""Config file for distributing package via Pypi server."""

import os

import setuptools

_README = "README.md"
_EXT_README = "EXTERNAL_" + _README
_VERSION = "VERSION"
path = _EXT_README if os.path.isfile(_EXT_README) else _README

with open(path, "r") as fh:
    long_description = fh.read()

with open(_VERSION, "r") as version_file:
    version = version_file.read().strip()

setuptools.setup(
    name="gps-building-blocks",
    version=version,
    author="gPS Team",
    author_email="no-reply@google.com",
    description="Modules and tools useful for use with advanced data solutions on Google Ads, Google Marketing Platform and Google Cloud.",
    long_description=long_description,
    long_description_content_type="text/markdown",
    url="https://github.com/google/gps_building_blocks",
    license="Apache Software License",
    packages=setuptools.find_packages(),
    include_package_data=True,
    install_requires=[
<<<<<<< HEAD
        "absl-py==1.2.0",
        "apache-airflow==2.3.3",
        "decorator==5.1.1",
        "google-api-core==2.8.2",
        "google-api-python-client==2.54.0",
        "google-auth==2.9.1",
        "google-cloud-bigquery==3.2.0",
        "google-cloud-firestore==2.6.0",
        "google-cloud-storage==2.4.0",
        "google-cloud-pubsub==2.13.4",
        "importlib-resources==5.9.0",
        "matplotlib==3.5.2",
        "networkx==2.8.5",
        "numpy==1.23.1",
        "pandas==1.4.3",
        "pandas_gbq==0.17.7",
=======
        "absl-py==0.10.0",
        "apache-airflow>=1.10.14,<2.0",
        "decorator==4.4.0",
        "google-api-core==1.21.0",
        "google-api-python-client==1.9.1",
        "google-auth==1.18.0",
        "google-cloud-bigquery==1.22.0",
        "google-cloud-firestore==1.6.2",
        "google-cloud-storage==1.28.1",
        "google-cloud-pubsub==1.3.1",
        "importlib-resources==1.5.0",
        "lightgbm>=3.3",
        "matplotlib==3.3.4",
        "networkx==2.5.0",
        "numpy==1.19.5",
        "pandas==1.1.5",
        "pandas_gbq==0.14.1",
>>>>>>> 49724d86
        "parameterized==0.8.1",
        "plotly==5.9.0",
        "requests==2.28.1",
        "scipy==1.8.1",
        "six==1.16.0",
        "sklearn==0.0.0",
<<<<<<< HEAD
        "tensorflow==2.4.1",
        "tensorflow-hub==0.12.0",
        "statsmodels==0.13.2",
        "dataclasses; python_version<'3.7'",
=======
        "statsmodels==0.12.1",
        "tensorflow~=2.5",
        "tensorflow-hub~=0.11",
        "dataclasses; python_version<'3.7'"
>>>>>>> 49724d86
    ],

    classifiers=[
        "Intended Audience :: Developers",
        "Topic :: Software Development :: Libraries :: Python Modules",
        "Topic :: Internet",
        "Topic :: Scientific/Engineering",
        "License :: OSI Approved :: Apache Software License",
        "Programming Language :: Python",
        "Operating System :: OS Independent",
    ],
)<|MERGE_RESOLUTION|>--- conflicted
+++ resolved
@@ -42,7 +42,6 @@
     packages=setuptools.find_packages(),
     include_package_data=True,
     install_requires=[
-<<<<<<< HEAD
         "absl-py==1.2.0",
         "apache-airflow==2.3.3",
         "decorator==5.1.1",
@@ -59,7 +58,6 @@
         "numpy==1.23.1",
         "pandas==1.4.3",
         "pandas_gbq==0.17.7",
-=======
         "absl-py==0.10.0",
         "apache-airflow>=1.10.14,<2.0",
         "decorator==4.4.0",
@@ -77,24 +75,20 @@
         "numpy==1.19.5",
         "pandas==1.1.5",
         "pandas_gbq==0.14.1",
->>>>>>> 49724d86
         "parameterized==0.8.1",
         "plotly==5.9.0",
         "requests==2.28.1",
         "scipy==1.8.1",
         "six==1.16.0",
         "sklearn==0.0.0",
-<<<<<<< HEAD
         "tensorflow==2.4.1",
         "tensorflow-hub==0.12.0",
         "statsmodels==0.13.2",
         "dataclasses; python_version<'3.7'",
-=======
         "statsmodels==0.12.1",
         "tensorflow~=2.5",
         "tensorflow-hub~=0.11",
         "dataclasses; python_version<'3.7'"
->>>>>>> 49724d86
     ],
 
     classifiers=[
